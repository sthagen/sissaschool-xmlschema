--- conflicted
+++ resolved
@@ -25,16 +25,10 @@
     XSD_LENGTH, XSD_MIN_LENGTH, XSD_MAX_LENGTH, XSD_WHITE_SPACE, XSD_ENUMERATION, \
     XSD_LIST, XSD_ANY_SIMPLE_TYPE, XSD_UNION, XSD_RESTRICTION, XSD_ANNOTATION, \
     XSD_ASSERTION, XSD_ID, XSD_IDREF, XSD_FRACTION_DIGITS, XSD_TOTAL_DIGITS, \
-<<<<<<< HEAD
-    XSD_EXPLICIT_TIMEZONE, XSD_ERROR, XSD_ASSERT, XSD_QNAME
+    XSD_EXPLICIT_TIMEZONE, XSD_ERROR, XSD_ASSERT, XSD_QNAME, XSD_NOTATION
 from xmlschema.translation import gettext as _
-from xmlschema.utils.qnames import local_name
+from xmlschema.utils.qnames import local_name, get_extended_qname
 from xmlschema.resources import XMLResource
-=======
-    XSD_EXPLICIT_TIMEZONE, XSD_ERROR, XSD_ASSERT, XSD_QNAME, XSD_NOTATION
-from ..translation import gettext as _
-from ..helpers import local_name, get_extended_qname
->>>>>>> 059fd3bf
 
 from .exceptions import XMLSchemaValidationError, XMLSchemaParseError
 from .validation import DecodeContext, EncodeContext, ValidationMixin
@@ -1428,21 +1422,7 @@
             if context.patterns is None and isinstance(self.primitive_type, XsdUnion):
                 context.patterns = self.patterns
 
-<<<<<<< HEAD
         result = base_type.raw_encode(obj, validation, context)
-=======
-                    if self.validators:
-                        if self.root_type.name in (XSD_QNAME, XSD_NOTATION):
-                            value = get_extended_qname(obj, kwargs.get('namespaces'))
-                        else:
-                            value = obj
-
-                        for validator in self.validators:
-                            try:
-                                validator(value)
-                            except XMLSchemaValidationError as err:
-                                yield err
->>>>>>> 059fd3bf
 
         if self.validators and obj is not None:
             if isinstance(obj, (str, bytes)) and \
@@ -1453,9 +1433,15 @@
                 except (ValueError, DecimalException, TypeError):
                     pass
 
+        if self.validators:
+            if self.root_type.name in (XSD_QNAME, XSD_NOTATION):
+                value = get_extended_qname(obj, context.namespaces)
+            else:
+                value = obj
+
             for validator in self.validators:
                 try:
-                    validator(obj)
+                    validator(value)
                 except XMLSchemaValidationError as err:
                     context.validation_error(validation, self, err)
 
