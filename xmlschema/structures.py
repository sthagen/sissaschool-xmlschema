--- conflicted
+++ resolved
@@ -17,14 +17,8 @@
 from .exceptions import *
 from .utils import linked_flatten, meta_next_gen, split_reference, get_qname
 from .xsdbase import (
-<<<<<<< HEAD
-    XSD_SEQUENCE_TAG, XSD_ALL_TAG, XSD_CHOICE_TAG, check_type, check_value,
-    get_xsd_attribute, get_xsd_bool_attribute, get_xsd_int_attribute,
-    lookup_attribute, XsdBase
-=======
     XSD_GROUP_TAG, XSD_SEQUENCE_TAG, XSD_ALL_TAG, XSD_CHOICE_TAG, check_type, check_value,
     get_xsd_attribute, get_xsd_bool_attribute, get_xsd_int_attribute, lookup_attribute, XsdBase
->>>>>>> ab881db7
 )
 from .facets import (
     XSD_PATTERN_TAG, XSD_WHITE_SPACE_TAG, XSD_WHITE_SPACE_ENUM,
@@ -203,11 +197,7 @@
 
     def __setattr__(self, name, value):
         if name == 'model':
-<<<<<<< HEAD
-            check_value(self, name, None, value, (XSD_SEQUENCE_TAG, XSD_CHOICE_TAG, XSD_ALL_TAG))
-=======
             check_value(self, name, None, value, (None, XSD_GROUP_TAG, XSD_SEQUENCE_TAG, XSD_CHOICE_TAG, XSD_ALL_TAG))
->>>>>>> ab881db7
         elif name == 'mixed':
             check_value(self, name, None, value, (True, False))
         elif name == '_group':
