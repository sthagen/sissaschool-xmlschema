--- conflicted
+++ resolved
@@ -21,8 +21,7 @@
 
 from xmlschema.exceptions import XMLSchemaValueError, XMLSchemaTypeError
 from xmlschema.names import XSD_ANNOTATION, XSD_APPINFO, XSD_DOCUMENTATION, \
-    XSD_ANY_TYPE, XSD_ANY_SIMPLE_TYPE, XSD_ANY_ATOMIC_TYPE, XSD_ID, \
-<<<<<<< HEAD
+    XSD_ANY_TYPE, XSD_ANY_SIMPLE_TYPE, XSD_ANY_ATOMIC_TYPE, XSD_BOOLEAN, XSD_ID, \
     XSD_QNAME, XSD_OVERRIDE, XSD_NOTATION_TYPE, XSD_DECIMAL, XMLNS_NAMESPACE
 from xmlschema.aliases import ElementType, NsmapType, SchemaType, BaseXsdType, \
     ComponentClassType, DecodedValueType
@@ -34,19 +33,6 @@
 
 from .validation import check_validation_mode, DecodeContext
 from .exceptions import XMLSchemaParseError
-=======
-    XSD_QNAME, XSD_OVERRIDE, XSD_NOTATION_TYPE, XSD_DECIMAL, \
-    XMLNS_NAMESPACE, XSD_BOOLEAN
-from ..aliases import ElementType, NamespacesType, SchemaType, BaseXsdType, \
-    ComponentClassType, ExtraValidatorType, DecodeType, IterDecodeType, \
-    EncodeType, IterEncodeType
-from ..translation import gettext as _
-from ..helpers import get_qname, local_name, get_prefixed_qname, \
-    is_etree_element, is_etree_document, format_xmlschema_stack
-from ..resources import XMLResource
-from ..converters import XMLSchemaConverter
-from .exceptions import XMLSchemaParseError, XMLSchemaValidationError
->>>>>>> 2a742db9
 from .helpers import get_xsd_annotation_child
 
 if TYPE_CHECKING:
@@ -872,15 +858,11 @@
     def is_decimal(self) -> bool:
         return self.name == XSD_DECIMAL or self.is_derived(self.maps.types[XSD_DECIMAL])
 
-<<<<<<< HEAD
+    def is_boolean(self) -> bool:
+        return self.name == XSD_BOOLEAN or self.is_derived(self.maps.types[XSD_BOOLEAN])
+
     def text_decode(self, text: str, validation: str = 'skip',
                     context: Optional[DecodeContext] = None) -> DecodedValueType:
-=======
-    def is_boolean(self) -> bool:
-        return self.name == XSD_BOOLEAN or self.is_derived(self.maps.types[XSD_BOOLEAN])
-
-    def text_decode(self, text: str) -> Any:
->>>>>>> 2a742db9
         raise NotImplementedError()
 
     def text_is_valid(self, text: str, context: Optional[DecodeContext] = None) -> bool:
