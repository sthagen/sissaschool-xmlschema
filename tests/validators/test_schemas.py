#!/usr/bin/env python
#
# Copyright (c), 2016-2020, SISSA (International School for Advanced Studies).
# All rights reserved.
# This file is distributed under the terms of the MIT License.
# See the file 'LICENSE' in the root directory of the present
# distribution, or http://opensource.org/licenses/MIT.
#
# @author Davide Brunato <brunato@sissa.it>
#
import unittest
import logging
import warnings
import pathlib
import pickle
import platform
import os
from textwrap import dedent
from xml.etree.ElementTree import Element

import xmlschema
from xmlschema import XMLSchemaParseError, XMLSchemaIncludeWarning, XMLSchemaImportWarning
from xmlschema.names import XML_NAMESPACE, LOCATION_HINTS, SCHEMAS_DIR, XSD_ELEMENT, XSI_TYPE
from xmlschema.validators import XMLSchemaBase, XMLSchema10, XMLSchema11, \
    XsdGlobals, XsdComponent
from xmlschema.testing import SKIP_REMOTE_TESTS, XsdValidatorTestCase
from xmlschema.validators.schemas import logger


class CustomXMLSchema(XMLSchema10):
    pass


class TestXMLSchema10(XsdValidatorTestCase):
    TEST_CASES_DIR = str(pathlib.Path(__file__).parent.joinpath('../test_cases').resolve())
    maxDiff = None

    class CustomXMLSchema(XMLSchema10):
        pass

    def test_schema_validation(self):
        schema = self.schema_class(self.vh_xsd_file)
        self.assertEqual(schema.validation, 'strict')

        schema = self.schema_class(self.vh_xsd_file, validation='lax')
        self.assertEqual(schema.validation, 'lax')

        schema = self.schema_class(self.vh_xsd_file, validation='skip')
        self.assertEqual(schema.validation, 'skip')

        with self.assertRaises(ValueError):
            self.schema_class(self.vh_xsd_file, validation='none')

    def test_schema_string_repr(self):
        schema = self.schema_class(self.vh_xsd_file)
        tmpl = "%s(name='vehicles.xsd', namespace='http://example.com/vehicles')"
        self.assertEqual(str(schema), tmpl % self.schema_class.__name__)

    def test_schema_copy(self):
        schema = self.vh_schema.copy()
        self.assertNotEqual(id(self.vh_schema), id(schema))
        self.assertNotEqual(id(self.vh_schema.namespaces), id(schema.namespaces))
        self.assertNotEqual(id(self.vh_schema.maps), id(schema.maps))

    def test_schema_location_hints(self):
        with warnings.catch_warnings(record=True):
            warnings.simplefilter("always")
            schema = self.schema_class(dedent("""\
                <xs:schema xmlns:xs="http://www.w3.org/2001/XMLSchema"
                    xmlns:xsi="http://www.w3.org/2001/XMLSchema-instance"
                    xsi:schemaLocation="http://xmlschema.test/ns schema.xsd">
                  <xs:element name="root" />
                </xs:schema>"""))

        self.assertEqual(schema.schema_location, [("http://xmlschema.test/ns", "schema.xsd")])
        self.assertIsNone(schema.no_namespace_schema_location)

        schema = self.schema_class(dedent("""\
            <xs:schema xmlns:xs="http://www.w3.org/2001/XMLSchema"
                xmlns:xsi="http://www.w3.org/2001/XMLSchema-instance"
                xsi:noNamespaceSchemaLocation="schema.xsd">
              <xs:element name="root" />
            </xs:schema>"""))

        self.assertEqual(schema.schema_location, [])
        self.assertEqual(schema.no_namespace_schema_location, 'schema.xsd')

    def test_target_prefix(self):
        schema = self.schema_class(dedent("""\
            <xs:schema xmlns:xs="http://www.w3.org/2001/XMLSchema"
                targetNamespace="http://xmlschema.test/ns">
              <xs:element name="root" />
            </xs:schema>"""))

        self.assertEqual(schema.target_prefix, '')

        schema = self.schema_class(dedent("""\
            <xs:schema xmlns:xs="http://www.w3.org/2001/XMLSchema"
                xmlns:tns="http://xmlschema.test/ns"
                targetNamespace="http://xmlschema.test/ns">
              <xs:element name="root" />
            </xs:schema>"""))

        self.assertEqual(schema.target_prefix, 'tns')

    def test_builtin_types(self):
        self.assertIn('string', self.schema_class.builtin_types())

        with self.assertRaises(RuntimeError):
            self.schema_class.meta_schema.builtin_types()

    def test_resolve_qname(self):
        schema = self.schema_class(dedent("""\
            <xs:schema xmlns:xs="http://www.w3.org/2001/XMLSchema"
                xmlns:xsi="http://www.w3.org/2001/XMLSchema-instance">
              <xs:element name="root" />
            </xs:schema>"""))

        self.assertEqual(schema.resolve_qname('xs:element'), XSD_ELEMENT)
        self.assertEqual(schema.resolve_qname('xsi:type'), XSI_TYPE)

        self.assertEqual(schema.resolve_qname(XSI_TYPE), XSI_TYPE)
        self.assertEqual(schema.resolve_qname('element'), 'element')
        self.assertRaises(ValueError, schema.resolve_qname, '')
        self.assertRaises(ValueError, schema.resolve_qname, 'xsi:a type ')
        self.assertRaises(ValueError, schema.resolve_qname, 'xml::lang')

    def test_global_group_definitions(self):
        schema = self.check_schema("""
            <xs:group name="wrong_child">
              <xs:element name="foo"/>
            </xs:group>""", validation='lax')
        self.assertEqual(len(schema.errors), 1)

        self.check_schema('<xs:group name="empty" />', XMLSchemaParseError)
        self.check_schema('<xs:group name="empty"><xs:annotation/></xs:group>', XMLSchemaParseError)

    def test_wrong_includes_and_imports(self):

        with warnings.catch_warnings(record=True) as context:
            warnings.simplefilter("always")
            self.check_schema("""
            <xs:schema xmlns:xs="http://www.w3.org/2001/XMLSchema" targetNamespace="ns">
                <xs:include schemaLocation="example.xsd" />
                <xs:import schemaLocation="example.xsd" />
                <xs:redefine schemaLocation="example.xsd"/>
                <xs:import namespace="http://missing.example.test/" />
                <xs:import/>
            </xs:schema>
            """)
            self.assertEqual(len(context), 3, "Wrong number of include/import warnings")
            self.assertEqual(context[0].category, XMLSchemaIncludeWarning)
            self.assertEqual(context[1].category, XMLSchemaIncludeWarning)
            self.assertEqual(context[2].category, XMLSchemaImportWarning)
            self.assertTrue(str(context[0].message).startswith("Include"))
            self.assertTrue(str(context[1].message).startswith("Redefine"))
            self.assertTrue(str(context[2].message).startswith("Import of namespace"))

    def test_import_mismatch_with_locations__issue_324(self):
        xsd1_path = self.casepath('../test_cases/features/namespaces/import-case5a.xsd')
        xsd2_path = self.casepath('../test_cases/features/namespaces/import-case5b.xsd')
        xsd3_path = self.casepath('../test_cases/features/namespaces/import-case5c.xsd')

        schema = self.schema_class(xsd1_path, locations=[
            ('http://xmlschema.test/other-ns', xsd2_path),
            ('http://xmlschema.test/other-ns2', xsd3_path),
        ])
        self.assertTrue(schema.built)

        with self.assertRaises(xmlschema.XMLSchemaParseError):
            self.schema_class(xsd1_path, locations=[
                ('http://xmlschema.test/wrong-ns', xsd2_path),
                ('http://xmlschema.test/wrong-ns2', xsd3_path),
            ])

    def test_wrong_references(self):
        # Wrong namespace for element type's reference
        self.check_schema("""
        <xs:element name="dimension" type="xs:dimensionType"/>
        <xs:simpleType name="dimensionType">
          <xs:restriction base="xs:short"/>
        </xs:simpleType>
        """, XMLSchemaParseError)

    def test_annotations(self):
        schema = self.check_schema("""
            <xs:element name='foo'>
                <xs:annotation />
            </xs:element>""")
        xsd_element = schema.elements['foo']
        self.assertIsNone(xsd_element._annotation)  # lazy annotation
        self.assertIsNotNone(xsd_element.annotation)
        self.assertIs(xsd_element.annotation, xsd_element._annotation)

        self.check_schema("""
        <xs:simpleType name='Magic'>
            <xs:annotation />
            <xs:annotation />
            <xs:restriction base='xs:string'>
                <xs:enumeration value='A'/>
            </xs:restriction>
        </xs:simpleType>""", XMLSchemaParseError)

        schema = self.check_schema("""
        <xs:simpleType name='Magic'>
            <xs:annotation>
                <xs:documentation> stuff </xs:documentation>
            </xs:annotation>
            <xs:restriction base='xs:string'>
                <xs:enumeration value='A'/>
            </xs:restriction>
        </xs:simpleType>""")

        xsd_type = schema.types["Magic"]
        self.assertIsNotNone(xsd_type._annotation)  # xs:simpleType annotations are not lazy parsed
        self.assertEqual(str(xsd_type.annotation), ' stuff ')

    def test_components(self):
        components = self.col_schema.components
        self.assertIsInstance(components, dict)
        self.assertEqual(len(components), 25)

        for elem, component in components.items():
            self.assertIsInstance(component, XsdComponent)
            self.assertIs(elem, component.elem)

    def test_annotation_string(self):
        schema = self.check_schema("""
            <xs:element name='A'>
                <xs:annotation>
                    <xs:documentation>A element info</xs:documentation>
                </xs:annotation>
            </xs:element>
            <xs:element name='B'>
                <xs:annotation>
                    <xs:documentation>B element extended info, line1</xs:documentation>
                    <xs:documentation>B element extended info, line2</xs:documentation>
                </xs:annotation>
            </xs:element>""")

        xsd_element = schema.elements['A']
        self.assertEqual(str(xsd_element.annotation), 'A element info')
        self.assertEqual(repr(xsd_element.annotation), "XsdAnnotation('A element info')")

        xsd_element = schema.elements['B']
        self.assertEqual(str(xsd_element.annotation),
                         'B element extended info, line1\nB element extended info, line2')
        self.assertEqual(repr(xsd_element.annotation),
                         "XsdAnnotation('B element extended info, line1\\nB element')")

    def test_schema_annotations(self):
        schema = self.schema_class(dedent("""\
            <xs:schema xmlns:xs="http://www.w3.org/2001/XMLSchema">
                <xs:element name="root"/>
            </xs:schema>"""))

        self.assertIsNone(schema._annotations)
        annotations = schema.annotations
        self.assertListEqual(annotations, [])
        self.assertIs(annotations, schema.annotations)

        schema = self.schema_class(dedent("""\
            <xs:schema xmlns:xs="http://www.w3.org/2001/XMLSchema">
                <xs:annotation>
                    <xs:documentation>First annotation</xs:documentation>
                </xs:annotation>
                <xs:annotation>
                    <xs:documentation>Second annotation</xs:documentation>
                </xs:annotation>
                <xs:element name="root"/>
                <xs:annotation>
                    <xs:documentation>Third annotation</xs:documentation>
                </xs:annotation>
            </xs:schema>"""))

        self.assertIsNone(schema._annotations)
        annotations = schema.annotations
        self.assertEqual(len(annotations), 3)
        self.assertEqual(repr(annotations[0]), "XsdAnnotation('First annotation')")
        self.assertEqual(repr(annotations[1]), "XsdAnnotation('Second annotation')")
        self.assertEqual(repr(annotations[2]), "XsdAnnotation('Third annotation')")
        self.assertIs(annotations, schema.annotations)

    def test_base_schemas(self):
        xsd_file = os.path.join(SCHEMAS_DIR, 'XML/xml_minimal.xsd')
        schema = self.schema_class(xsd_file)
        self.assertEqual(schema.target_namespace, XML_NAMESPACE)

    def test_root_elements(self):
        schema = self.schema_class(dedent("""\
            <xs:schema xmlns:xs="http://www.w3.org/2001/XMLSchema"/>"""))
        self.assertEqual(schema.root_elements, [])

        schema = self.schema_class(dedent("""\
            <xs:schema xmlns:xs="http://www.w3.org/2001/XMLSchema">
              <xs:element name="root" />
            </xs:schema>"""))
        self.assertEqual(schema.root_elements, [schema.elements['root']])

        # Test issue #107 fix
        schema = self.schema_class(dedent("""\
            <?xml version="1.0" encoding="utf-8"?>
            <xs:schema xmlns:xs="http://www.w3.org/2001/XMLSchema">
                <xs:element name="root1" type="root"/>
                <xs:element name="root2" type="root"/>
                <xs:complexType name="root">
                    <xs:sequence>
                        <xs:element name="elementWithNoType"/>
                    </xs:sequence>
                </xs:complexType>
            </xs:schema>"""))

        self.assertEqual(set(schema.root_elements),
                         {schema.elements['root1'], schema.elements['root2']})

    def test_simple_types(self):
        self.assertListEqual(self.vh_schema.simple_types, [])
        self.assertGreater(len(self.st_schema.simple_types), 20)

    def test_complex_types(self):
        self.assertListEqual(self.vh_schema.complex_types,
                             [self.vh_schema.types['vehicleType']])

    def test_is_restriction_method(self):
        # Test issue #111 fix
        schema = self.schema_class(source=self.casepath('issues/issue_111/issue_111.xsd'))
        extended_header_def = schema.types['extendedHeaderDef']
        self.assertTrue(extended_header_def.is_derived(schema.types['blockDef']))

    @unittest.skipIf(SKIP_REMOTE_TESTS, "Remote networks are not accessible.")
    def test_remote_schemas_loading(self):
        col_schema = self.schema_class("https://raw.githubusercontent.com/brunato/xmlschema/master/"
                                       "tests/test_cases/examples/collection/collection.xsd",
                                       timeout=300)
        self.assertTrue(isinstance(col_schema, self.schema_class))
        vh_schema = self.schema_class("https://raw.githubusercontent.com/brunato/xmlschema/master/"
                                      "tests/test_cases/examples/vehicles/vehicles.xsd",
                                      timeout=300)
        self.assertTrue(isinstance(vh_schema, self.schema_class))

    def test_schema_defuse(self):
        vh_schema = self.schema_class(self.vh_xsd_file, defuse='always')
        self.assertIsInstance(vh_schema.root, Element)
        for schema in vh_schema.maps.iter_schemas():
            self.assertIsInstance(schema.root, Element)

    def test_logging(self):
        self.schema_class(self.vh_xsd_file, loglevel=logging.ERROR)
        self.assertEqual(logger.level, logging.WARNING)

        with self.assertLogs('xmlschema', level='INFO') as ctx:
            self.schema_class(self.vh_xsd_file, loglevel=logging.INFO)

        self.assertEqual(logger.level, logging.WARNING)
        self.assertEqual(len(ctx.output), 3)
        self.assertIn("INFO:xmlschema:Include schema from ", ctx.output[0])

        with self.assertLogs('xmlschema', level='DEBUG') as ctx:
            self.schema_class(self.vh_xsd_file, loglevel=logging.DEBUG)

        self.assertEqual(logger.level, logging.WARNING)
<<<<<<< HEAD
        self.assertEqual(len(ctx.output), 32)
        self.assertIn("INFO:xmlschema:Include schema from 'cars.xsd'", ctx.output)
        self.assertIn("INFO:xmlschema:Resource 'cars.xsd' is already loaded", ctx.output)
=======
        self.assertEqual(len(ctx.output), 38)
>>>>>>> 2a742db9
        self.assertIn("DEBUG:xmlschema:Schema targetNamespace is "
                      "'http://example.com/vehicles'", ctx.output)

        # With string argument
        with self.assertRaises(ValueError) as ctx:
            self.schema_class(self.vh_xsd_file, loglevel='all')
        self.assertEqual(str(ctx.exception), "'all' is not a valid loglevel")

        with self.assertLogs('xmlschema', level='INFO') as ctx:
            self.schema_class(self.vh_xsd_file, loglevel='INFO')
        self.assertEqual(len(ctx.output), 3)

        with self.assertLogs('xmlschema', level='INFO') as ctx:
            self.schema_class(self.vh_xsd_file, loglevel='  Info ')
        self.assertEqual(len(ctx.output), 3)

    def test_target_namespace(self):
        schema = self.schema_class(dedent("""\
            <xs:schema xmlns:xs="http://www.w3.org/2001/XMLSchema"
                    targetNamespace="http://xmlschema.test/ns">
                <xs:element name="root"/>
            </xs:schema>"""))
        self.assertEqual(schema.target_namespace, 'http://xmlschema.test/ns')

        schema = self.schema_class(dedent("""\
            <xs:schema xmlns:xs="http://www.w3.org/2001/XMLSchema">
                <xs:element name="root"/>
            </xs:schema>"""))
        self.assertEqual(schema.target_namespace, '')

        with self.assertRaises(XMLSchemaParseError) as ctx:
            self.schema_class(dedent("""\
                <xs:schema xmlns:xs="http://www.w3.org/2001/XMLSchema"
                        targetNamespace="">
                    <xs:element name="root"/>
                </xs:schema>"""))

        self.assertEqual(ctx.exception.message,
                         "the attribute 'targetNamespace' cannot be an empty string")

    def test_block_default(self):
        schema = self.schema_class(dedent("""\
            <xs:schema xmlns:xs="http://www.w3.org/2001/XMLSchema"
                    blockDefault="extension restriction ">
                <xs:element name="root"/>
            </xs:schema>"""))
        self.assertEqual(schema.block_default, 'extension restriction ')

        schema = self.schema_class(dedent("""\
            <xs:schema xmlns:xs="http://www.w3.org/2001/XMLSchema"
                    blockDefault="#all">
                <xs:element name="root"/>
            </xs:schema>"""))
        self.assertEqual(set(schema.block_default.split()),
                         {'substitution', 'extension', 'restriction'})

        with self.assertRaises(XMLSchemaParseError) as ctx:
            self.schema_class(dedent("""\
                <xs:schema xmlns:xs="http://www.w3.org/2001/XMLSchema"
                        blockDefault="all">>
                    <xs:element name="root"/>
                </xs:schema>"""))

        self.assertEqual(ctx.exception.message,
                         "wrong value 'all' for attribute 'blockDefault'")

        with self.assertRaises(XMLSchemaParseError) as ctx:
            self.schema_class(dedent("""\
                <xs:schema xmlns:xs="http://www.w3.org/2001/XMLSchema"
                        blockDefault="#all restriction">>
                    <xs:element name="root"/>
                </xs:schema>"""))

        self.assertEqual(ctx.exception.message,
                         "wrong value '#all restriction' for attribute 'blockDefault'")

    def test_final_default(self):
        schema = self.schema_class(dedent("""\
            <xs:schema xmlns:xs="http://www.w3.org/2001/XMLSchema"
                    finalDefault="extension restriction ">
                <xs:element name="root"/>
            </xs:schema>"""))
        self.assertEqual(schema.final_default, 'extension restriction ')

        schema = self.schema_class(dedent("""\
            <xs:schema xmlns:xs="http://www.w3.org/2001/XMLSchema"
                    finalDefault="#all">
                <xs:element name="root"/>
            </xs:schema>"""))
        self.assertEqual(set(schema.final_default.split()),
                         {'list', 'union', 'extension', 'restriction'})

        with self.assertRaises(XMLSchemaParseError) as ctx:
            self.schema_class(dedent("""\
                <xs:schema xmlns:xs="http://www.w3.org/2001/XMLSchema"
                        finalDefault="all">>
                    <xs:element name="root"/>
                </xs:schema>"""))

        self.assertEqual(ctx.exception.message,
                         "wrong value 'all' for attribute 'finalDefault'")

    def test_use_fallback(self):
        source = dedent("""\
            <xs:schema xmlns:xs="http://www.w3.org/2001/XMLSchema">
                <xs:element name="root"/>
            </xs:schema>""")

        schema = self.schema_class(source)
        self.assertEqual(schema.fallback_locations, LOCATION_HINTS)
        schema = self.schema_class(source, use_fallback=False)
        self.assertEqual(schema.fallback_locations, {})

    def test_global_maps(self):
        source = dedent("""\
                    <xs:schema xmlns:xs="http://www.w3.org/2001/XMLSchema">
                        <xs:element name="root"/>
                    </xs:schema>""")
        col_schema = self.schema_class(self.col_xsd_file)

        with self.assertRaises(TypeError) as ctx:
            self.schema_class(self.col_schema, global_maps=col_schema)
        self.assertIn(" for argument 'source'", str(ctx.exception))

        schema = self.schema_class(source, global_maps=col_schema.maps)
        self.assertIs(col_schema.maps, schema.maps)

    def test_version_control(self):
        schema = self.schema_class(dedent("""
            <xs:schema xmlns:xs="http://www.w3.org/2001/XMLSchema">
                <xs:element name="root">
                    <xs:complexType>
                        <xs:attribute name="a" use="required"/>
                        <xs:assert test="@a > 300" vc:minVersion="1.1"
                            xmlns:vc="http://www.w3.org/2007/XMLSchema-versioning"/>
                    </xs:complexType>
                </xs:element>
            </xs:schema>"""))
        self.assertEqual(len(schema.root[0][0]), 1 if schema.XSD_VERSION == '1.0' else 2)

        schema = self.schema_class(dedent("""
            <xs:schema vc:minVersion="1.1" elementFormDefault="qualified"
                    xmlns:xs="http://www.w3.org/2001/XMLSchema"
                    xmlns:vc="http://www.w3.org/2007/XMLSchema-versioning">
                <xs:element name="root"/>
            </xs:schema>"""))
        self.assertEqual(len(schema.root), 0 if schema.XSD_VERSION == '1.0' else 1)

    def test_xsd_version_compatibility_property(self):
        self.assertEqual(self.vh_schema.xsd_version, self.vh_schema.XSD_VERSION)

    def test_explicit_locations(self):
        source = dedent("""\
            <xs:schema xmlns:xs="http://www.w3.org/2001/XMLSchema">
                <xs:element name="root"/>
            </xs:schema>""")

        locations = {'http://example.com/vehicles': self.vh_xsd_file}
        schema = self.schema_class(source, locations=locations)
        self.assertEqual(len(schema.maps.namespaces['http://example.com/vehicles']), 4)

    def test_use_meta_property(self):
        self.assertTrue(self.vh_schema.use_meta)
        self.assertTrue(self.col_schema.use_meta)

        meta_schema = self.schema_class.meta_schema

        schema = self.schema_class(dedent("""\
            <xs:schema xmlns:xs="http://www.w3.org/2001/XMLSchema">
                <xs:element name="foo"/>
            </xs:schema>"""), use_meta=False)
        self.assertIsNot(meta_schema, schema.meta_schema)
        self.assertFalse(schema.use_meta)

    def test_other_schema_root_attributes(self):
        self.assertIsNone(self.vh_schema.id)
        self.assertIsNone(self.vh_schema.version)

        schema = self.schema_class(dedent("""\
            <xs:schema xmlns:xs="http://www.w3.org/2001/XMLSchema" id="foo" version="2.0">
                <xs:element name="foo"/>
            </xs:schema>"""))
        self.assertEqual(schema.id, 'foo')
        self.assertEqual(schema.version, '2.0')

    def test_change_maps_attribute(self):
        schema = self.schema_class(dedent("""\
            <xs:schema xmlns:xs="http://www.w3.org/2001/XMLSchema">
                <xs:element name="root"/>
            </xs:schema>"""))

        with self.assertRaises(ValueError) as ctx:
            schema.meta_schema.maps = XsdGlobals(schema, schema.validation)
        self.assertEqual(str(ctx.exception),
                         "cannot change the global maps instance of a meta-schema")

        self.assertTrue(schema.built)
        maps, schema.maps = schema.maps, XsdGlobals(schema, schema.validation)
        self.assertIsNot(maps, schema.maps)
        self.assertFalse(schema.built)
        schema.maps = maps
        self.assertTrue(schema.built)

    def test_listed_and_reversed_elements(self):
        schema = self.schema_class(dedent("""\
            <xs:schema xmlns:xs="http://www.w3.org/2001/XMLSchema">
                <xs:element name="elem1"/>
                <xs:element name="elem2"/>
                <xs:element name="elem3"/>
            </xs:schema>"""))

        elements = list(schema)
        self.assertListEqual(elements, [schema.elements['elem1'],
                                        schema.elements['elem2'],
                                        schema.elements['elem3']])
        elements.reverse()
        self.assertListEqual(elements, list(reversed(schema)))

    def test_multi_schema_initialization(self):
        source1 = dedent("""\
            <xs:schema xmlns:xs="http://www.w3.org/2001/XMLSchema">
                <xs:element name="elem1"/>
            </xs:schema>""")

        source2 = dedent("""\
            <xs:schema xmlns:xs="http://www.w3.org/2001/XMLSchema">
                <xs:element name="elem2"/>
            </xs:schema>""")

        source3 = dedent("""\
            <xs:schema xmlns:xs="http://www.w3.org/2001/XMLSchema">
                <xs:element name="elem3"/>
            </xs:schema>""")

        schema = self.schema_class([source1, source2, source3])
        self.assertEqual(len(schema.elements), 3)
        self.assertEqual(len(schema.maps.namespaces['']), 3)
        self.assertIs(schema.elements['elem1'].schema, schema)
        self.assertIs(schema.elements['elem2'].schema, schema.maps.namespaces[''][1])
        self.assertIs(schema.elements['elem3'].schema, schema.maps.namespaces[''][2])

        with self.assertRaises(XMLSchemaParseError) as ec:
            self.schema_class([source1, source2, source2])
        self.assertIn("global element with name='elem2' is already defined", str(ec.exception))

        source1 = dedent("""\
            <xs:schema xmlns:xs="http://www.w3.org/2001/XMLSchema"
                    targetNamespace="http://xmlschema.test/ns">
                <xs:element name="elem1"/>
            </xs:schema>""")

        schema = self.schema_class([source1, source2])
        self.assertEqual(len(schema.elements), 2)
        self.assertEqual(len(schema.maps.namespaces['http://xmlschema.test/ns']), 2)
        self.assertIs(schema.elements['elem1'].schema, schema)
        self.assertIs(schema.elements['elem2'].schema,
                      schema.maps.namespaces['http://xmlschema.test/ns'][1])

    def test_add_schema(self):
        source1 = dedent("""\
            <xs:schema xmlns:xs="http://www.w3.org/2001/XMLSchema"
                    targetNamespace="http://xmlschema.test/ns">
                <xs:element name="elem1"/>
            </xs:schema>""")

        source2 = dedent("""\
            <xs:schema xmlns:xs="http://www.w3.org/2001/XMLSchema">
                <xs:element name="elem2"/>
            </xs:schema>""")

        source3 = dedent("""\
             <xs:schema xmlns:xs="http://www.w3.org/2001/XMLSchema"
                     targetNamespace="http://xmlschema.test/ns1">
                 <xs:element name="elem3"/>
             </xs:schema>""")

        schema = self.schema_class(source1)
        schema.add_schema(source2, build=True)
        self.assertEqual(len(schema.elements), 1)
        self.assertEqual(len(schema.maps.namespaces['http://xmlschema.test/ns']), 1)
        self.assertEqual(len(schema.maps.namespaces['']), 1)

        # Less checks on duplicate objects for schemas added after the build
        with self.assertRaises(XMLSchemaParseError) as ctx:
            schema.add_schema(source2, build=True)

        self.assertIn("global element with name='elem2' is already defined",
                      str(ctx.exception))

        with self.assertRaises(XMLSchemaParseError) as ec:
            schema.maps.clear()
            schema.build()
        self.assertIn("global element with name='elem2' is already defined", str(ec.exception))

        schema = self.schema_class(source1)
        schema.add_schema(source2, namespace='http://xmlschema.test/ns', build=True)
        self.assertEqual(len(schema.maps.namespaces['http://xmlschema.test/ns']), 2)

        # Don't need a full rebuild to add elem2 from added schema ...
        self.assertEqual(len(schema.elements), 2)
        schema.maps.clear()
        schema.build()
        self.assertEqual(len(schema.elements), 2)

        # Or build after sources additions
        schema = self.schema_class(source1, build=False)
        schema.add_schema(source2, namespace='http://xmlschema.test/ns')
        schema.build()
        self.assertEqual(len(schema.elements), 2)

        # Adding other namespaces do not require rebuild
        schema3 = schema.add_schema(source3, build=True)
        self.assertEqual(len(schema.maps.namespaces['http://xmlschema.test/ns1']), 1)
        self.assertEqual(len(schema3.elements), 1)

    def test_pickling_subclassed_schema__issue_263(self):
        cases_dir = pathlib.Path(__file__).parent.parent
        schema_file = cases_dir.joinpath('test_cases/examples/vehicles/vehicles.xsd')
        xml_file = cases_dir.joinpath('test_cases/examples/vehicles/vehicles.xml')

        schema = self.CustomXMLSchema(str(schema_file))
        self.assertTrue(schema.is_valid(str(xml_file)))

        self.assertIs(self.schema_class.meta_schema, schema.meta_schema)
        self.assertNotIn(schema.meta_schema.__class__.__name__, globals())

        s = pickle.dumps(schema)
        _schema = pickle.loads(s)
        self.assertTrue(_schema.is_valid(str(xml_file)))

        class CustomLocalXMLSchema(self.schema_class):
            pass

        schema = CustomLocalXMLSchema(str(schema_file))
        self.assertTrue(schema.is_valid(str(xml_file)))

        with self.assertRaises((pickle.PicklingError, AttributeError)) as ec:  # type: ignore
            pickle.dumps(schema)

        error_message = str(ec.exception)
        self.assertTrue(
            "Can't get local object" in error_message or "Can't pickle" in error_message
        )

    def test_meta_schema_validation(self):
        self.assertTrue(self.schema_class.meta_schema.is_valid(self.vh_xsd_file))

        invalid_xsd = self.casepath('examples/vehicles/invalid.xsd')
        self.assertFalse(self.schema_class.meta_schema.is_valid(invalid_xsd))

    def test_default_namespace_mapping__issue_266(self):
        schema_file = self.casepath('issues/issue_266/issue_266b-1.xsd')
        with self.assertRaises(XMLSchemaParseError) as ec:
            self.schema_class(schema_file)

        error_message = str(ec.exception)
        self.assertIn("the QName 'testAttribute3' is mapped to no namespace", error_message)
        self.assertIn("requires that there is an xs:import statement", error_message)

    @unittest.skipIf(SKIP_REMOTE_TESTS, "Remote networks are not accessible.")
    def test_import_dsig_namespace__issue_357(self):
        location = 'https://www.w3.org/TR/2008/REC-xmldsig-core-20080610/xmldsig-core-schema.xsd'
        dsig_namespace = 'http://www.w3.org/2000/09/xmldsig#'

        schema = self.schema_class(dedent(f"""<?xml version="1.0" encoding="UTF-8"?>
            <!-- Test import of defused data from remote with a fallback.-->
            <xs:schema xmlns:xs="http://www.w3.org/2001/XMLSchema">
                <xs:import namespace="{dsig_namespace}"
                    schemaLocation="{location}"/>
                <xs:element name="root"/>
            </xs:schema>"""))

        self.assertIn(dsig_namespace, schema.maps.namespaces)
        url = schema.maps.namespaces[dsig_namespace][0].url
        self.assertIsInstance(url, str)
        self.assertTrue(url.endswith('schemas/DSIG/xmldsig-core-schema.xsd'))

    def test_include_overlap(self):
        schema = self.schema_class(dedent("""\
            <xs:schema xmlns:xs="http://www.w3.org/2001/XMLSchema">
                <xs:element name="elem1"/>
                <xs:element name="elem2"/>
            </xs:schema>"""))

        with self.assertRaises(XMLSchemaParseError) as ctx:
            self.schema_class(dedent("""\
                <xs:schema xmlns:xs="http://www.w3.org/2001/XMLSchema">
                    <xs:element name="elem1"/>
                    <xs:element name="elem2"/>
                </xs:schema>"""), global_maps=schema.maps)

        self.assertIn("global element with name='elem1' is already defined",
                      str(ctx.exception))

    def test_use_xpath3(self):
        schema = self.schema_class(dedent("""\
            <xs:schema xmlns:xs="http://www.w3.org/2001/XMLSchema">
                <xs:element name="root"/>
            </xs:schema>"""), use_xpath3=True)

        self.assertFalse(schema.use_xpath3)

    def test_xmlns_namespace_forbidden(self):
        source = dedent("""\
             <xs:schema xmlns:xs="http://www.w3.org/2001/XMLSchema"
                     targetNamespace="http://www.w3.org/2000/xmlns/">
                 <xs:element name="root"/>
             </xs:schema>""")

        with self.assertRaises(ValueError) as ctx:
            self.schema_class(source)

        self.assertIn('http://www.w3.org/2000/xmlns/', str(ctx.exception))

    def test_malformed_schema__issue_404(self):
        """Loads an xsd file"""
        malformed_xsd = self.casepath('resources/malformed.xsd')

        with self.assertRaises(xmlschema.XMLSchemaException):
            self.schema_class(malformed_xsd)


class TestXMLSchema11(TestXMLSchema10):

    schema_class = XMLSchema11

    class CustomXMLSchema(XMLSchema11):
        pass

    def test_default_attributes(self):
        schema = self.schema_class(dedent("""\
                    <xs:schema xmlns:xs="http://www.w3.org/2001/XMLSchema"
                            defaultAttributes="attrs">
                        <xs:element name="root"/>
                        <xs:attributeGroup name="attrs">
                            <xs:attribute name="a"/>
                        </xs:attributeGroup>
                    </xs:schema>"""))
        self.assertIs(schema.default_attributes, schema.attribute_groups['attrs'])

        with self.assertRaises(XMLSchemaParseError) as ctx:
            self.schema_class(dedent("""\
                <xs:schema xmlns:xs="http://www.w3.org/2001/XMLSchema"
                        defaultAttributes="attrs">
                    <xs:element name="root"/>
                </xs:schema>"""))
        self.assertIn("'attrs' doesn't match any attribute group", ctx.exception.message)

        with self.assertRaises(XMLSchemaParseError) as ctx:
            self.schema_class(dedent("""\
                <xs:schema xmlns:xs="http://www.w3.org/2001/XMLSchema"
                        defaultAttributes="x:attrs">
                    <xs:element name="root"/>
                </xs:schema>"""))
        self.assertEqual("prefix 'x' not found in namespace map", ctx.exception.message)

    def test_use_xpath3(self):
        schema = self.schema_class(dedent("""\
            <xs:schema xmlns:xs="http://www.w3.org/2001/XMLSchema">
                <xs:element name="root"/>
            </xs:schema>"""), use_xpath3=True)

        self.assertTrue(schema.use_xpath3)

        schema = self.schema_class(dedent("""\
            <xs:schema xmlns:xs="http://www.w3.org/2001/XMLSchema">
                <xs:element name="root" type="rootType"/>
                <xs:complexType name="rootType">
                                  <xs:assert test="let $foo := 'bar' return $foo"/>

                </xs:complexType>
            </xs:schema>"""), use_xpath3=True)

        self.assertTrue(schema.use_xpath3)

        with self.assertRaises(XMLSchemaParseError) as ctx:
            self.schema_class(dedent("""\
                <xs:schema xmlns:xs="http://www.w3.org/2001/XMLSchema">
                    <xs:element name="root" type="rootType"/>
                    <xs:complexType name="rootType">
                                      <xs:assert test="let $foo := 'bar' return $foo"/>

                    </xs:complexType>
                </xs:schema>"""))

        self.assertIn('XPST0003', str(ctx.exception))


class TestXMLSchemaMeta(unittest.TestCase):

    def test_wrong_version(self):
        with self.assertRaises(ValueError) as ctx:
            class XMLSchema12(XMLSchemaBase):
                XSD_VERSION = '1.2'
                meta_schema = os.path.join(SCHEMAS_DIR, 'XSD_1.1/XMLSchema.xsd')

            assert issubclass(XMLSchema12, XMLSchemaBase)

        self.assertEqual(str(ctx.exception), "XSD_VERSION must be '1.0' or '1.1'")

    def test_from_schema_class(self):
        class XMLSchema11Bis(XMLSchema11):
            pass

        self.assertTrue(issubclass(XMLSchema11Bis, XMLSchemaBase))

    def test_dummy_validator_class(self):

        class DummySchema(XMLSchemaBase):
            XSD_VERSION = '1.1'
            meta_schema = os.path.join(SCHEMAS_DIR, 'XSD_1.1/XMLSchema.xsd')

        self.assertTrue(issubclass(DummySchema, XMLSchemaBase))

    def test_subclass_but_no_replace_meta_schema(self):

        class CustomXMLSchema10(XMLSchema10):
            pass

        self.assertIsInstance(CustomXMLSchema10.meta_schema, XMLSchemaBase)
        self.assertIs(CustomXMLSchema10.meta_schema, XMLSchema10.meta_schema)

        name = CustomXMLSchema10.meta_schema.__class__.__name__
        self.assertEqual(name, 'MetaXMLSchema10')
        self.assertNotIn(name, globals())

    def test_subclass_and_replace_meta_schema(self):

        class CustomXMLSchema10(XMLSchema10):
            meta_schema = os.path.join(SCHEMAS_DIR, 'XSD_1.0/XMLSchema.xsd')

        self.assertIsInstance(CustomXMLSchema10.meta_schema, XMLSchemaBase)
        self.assertIsNot(CustomXMLSchema10.meta_schema, XMLSchema10.meta_schema)

        name = CustomXMLSchema10.meta_schema.__class__.__name__
        self.assertEqual(name, 'MetaCustomXMLSchema10')
        self.assertIn(name, globals())

        bases = CustomXMLSchema10.meta_schema.__class__.__bases__
        self.assertEqual(bases, (XMLSchema10.meta_schema.__class__,))

    def test_subclass_and_create_base_meta_schema(self):

        class CustomXMLSchema10(XMLSchemaBase):
            meta_schema = os.path.join(SCHEMAS_DIR, 'XSD_1.0/XMLSchema.xsd')

        self.assertIsInstance(CustomXMLSchema10.meta_schema, XMLSchemaBase)
        self.assertIsNot(CustomXMLSchema10.meta_schema, XMLSchema10.meta_schema)

        name = CustomXMLSchema10.meta_schema.__class__.__name__
        self.assertEqual(name, 'MetaCustomXMLSchema10')
        self.assertIn(name, globals())

        bases = CustomXMLSchema10.meta_schema.__class__.__bases__
        self.assertEqual(bases, (XMLSchemaBase,))


if __name__ == '__main__':
    header_template = "Test xmlschema's schema classes with Python {} on {}"
    header = header_template.format(platform.python_version(), platform.platform())
    print('{0}\n{1}\n{0}'.format("*" * len(header), header))

    unittest.main()<|MERGE_RESOLUTION|>--- conflicted
+++ resolved
@@ -359,13 +359,7 @@
             self.schema_class(self.vh_xsd_file, loglevel=logging.DEBUG)
 
         self.assertEqual(logger.level, logging.WARNING)
-<<<<<<< HEAD
-        self.assertEqual(len(ctx.output), 32)
-        self.assertIn("INFO:xmlschema:Include schema from 'cars.xsd'", ctx.output)
-        self.assertIn("INFO:xmlschema:Resource 'cars.xsd' is already loaded", ctx.output)
-=======
-        self.assertEqual(len(ctx.output), 38)
->>>>>>> 2a742db9
+        self.assertEqual(len(ctx.output), 51)
         self.assertIn("DEBUG:xmlschema:Schema targetNamespace is "
                       "'http://example.com/vehicles'", ctx.output)
 
