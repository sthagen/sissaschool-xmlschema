--- conflicted
+++ resolved
@@ -19,18 +19,13 @@
 from unittest.mock import patch, MagicMock
 
 import xmlschema.locations
-<<<<<<< HEAD
-from xmlschema.utils.paths import LocationPath, LocationPosixPath, LocationWindowsPath
+
+from xmlschema.utils.paths import DRIVE_LETTERS, get_uri, get_uri_path, is_unc_path, \
+    is_drive_path, LocationPath, LocationPosixPath, LocationWindowsPath
 from xmlschema.utils.urls import is_url, is_local_url, is_remote_url, is_encoded_url, \
     is_safe_url, encode_url, decode_url
 from xmlschema.locations import location_is_file, normalize_url, normalize_locations, \
     match_location
-=======
-from xmlschema.locations import LocationPath, LocationPosixPath, LocationWindowsPath, \
-    is_url, is_local_url, is_remote_url, url_path_is_file, is_unc_path, is_drive_path, \
-    normalize_url, normalize_locations, match_location, is_encoded_url, is_safe_url, \
-    encode_url, decode_url, get_uri_path, get_uri, DRIVE_LETTERS
->>>>>>> 059fd3bf
 
 TEST_CASES_DIR = str(pathlib.Path(__file__).absolute().parent.joinpath('test_cases'))
 
