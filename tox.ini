--- conflicted
+++ resolved
@@ -43,11 +43,7 @@
 
 [testenv:mypy-py{38,39,310,311,312,py3}]
 deps =
-<<<<<<< HEAD
-    mypy==1.6.1
-=======
     mypy==1.7.1
->>>>>>> faff4d8c
     elementpath==4.1.5
     lxml-stubs
     jinja2
@@ -68,11 +64,7 @@
     elementpath>=4.1.5, <5.0.0
     lxml
     jinja2
-<<<<<<< HEAD
-    mypy==1.6.1
-=======
     mypy==1.7.1
->>>>>>> faff4d8c
     lxml-stubs
 commands =
     pytest tests -ra
