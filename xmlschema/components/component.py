--- conflicted
+++ resolved
@@ -111,15 +111,9 @@
         except XMLSchemaValueError as err:
             self._parse_error(str(err), elem)
 
-<<<<<<< HEAD
-    def _iterparse_components(self, elem, skip=0):
-        try:
-            for obj in iter_xsd_components(elem, skip):
-=======
     def _iterparse_components(self, elem, start=0):
         try:
             for obj in iter_xsd_components(elem, start):
->>>>>>> 17b29178
                 yield obj
         except XMLSchemaValueError as err:
             self._parse_error(str(err), elem)
